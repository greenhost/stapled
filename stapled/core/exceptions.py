--- conflicted
+++ resolved
@@ -61,10 +61,6 @@
 
     pass
 
-<<<<<<< HEAD
-
-=======
->>>>>>> c75e97d3
 class ArgumentError(Exception):
     """
     Raised when a command line argument has an invalid value.
