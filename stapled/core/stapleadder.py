# -*- coding: utf-8 -*-
"""
Module for adding OCSP Staples to a running HAProxy instance.
"""
import threading
import logging
import socket
import errno
import queue
from io import StringIO
from stapled.core.excepthandler import stapled_except_handle
import stapled.core.exceptions

try:
    _ = BrokenPipeError
except NameError:
    BrokenPipeError = socket.error

LOG = logging.getLogger(__name__)
SOCKET_BUFFER_SIZE = 1024
SOCKET_TIMEOUT = 86400


class StapleAdder(threading.Thread):
    """
    Add OCSP staples to a running HAProxy instance by sending it over a socket.

    It runs a thread that keeps connections to sockets open for each of the
    supplied haproxy sockets. Code from `collectd haproxy connection`_ under
    the MIT license, was used for inspiration.

    Tasks are taken from the :class:`stapled.scheduling.SchedulerThread`, as
        soon as a task context is received, an OCSP response is read from the
        model within it, it is added to a HAProxy socket found in
        self.socks[<certificate directory>].

    .. _collectd haproxy connection:
       https://github.com/wglass/collectd-haproxy/blob/master/collectd_haproxy/
       connection.py
    """

    #: The name of this task in the scheduler
    TASK_NAME = 'proxy-add'

    #: The haproxy socket command to add OCSP staples. Use string.format to add
    #: the base64 encoded OCSP staple
    OCSP_ADD = 'set ssl ocsp-response {}'

    #: Predefines commands to send to sockets just after opening them.
    CONNECT_COMMANDS = [
        "prompt",
        "set timeout cli {}".format(SOCKET_TIMEOUT)
    ]

    def __init__(self, *args, **kwargs):
        """
        Initialise the thread and its parent :class:`threading.Thread`.

        :kwarg dict haproxy_socket_mapping: A mapping from a directory
            (typically the directory containing TLS certificates) to a HAProxy
            socket that serves certificates from that directory. These sockets
            are used to communicate new OCSP staples to HAProxy, so it does not
            have to be restarted.
        :kwarg stapled.scheduling.SchedulerThread scheduler: The scheduler
            object where we can get "haproxy-adder" tasks from **(required)**.
        """
        self.stop = False
        LOG.debug("Starting StapleAdder thread")
        self.scheduler = kwargs.pop('scheduler', None)
        self.haproxy_socket_mapping = kwargs.pop(
            'haproxy_socket_mapping', None
        )

        assert self.scheduler is not None, \
            "Please pass a scheduler to get and add proxy-add tasks."
        assert self.haproxy_socket_mapping is not None, \
            "The StapleAdder needs a haproxy_socket_mapping dict"

        self.socks = {}
        for paths in self.haproxy_socket_mapping.values():
            for path in paths:
                with stapled_except_handle():
                    self._open_socket(path)

        super(StapleAdder, self).__init__(*args, **kwargs)

    def _re_open_socket(self, path):
        """
        Re-open socket located at path, and return the socket.
        Closes open sockets and wraps appropriate logging around the
        ``_open_socket`` method.

        :param str path: A valid HAProxy socket path.
        :return socket.socket: An open socket.
        :raises :exc:stapled.core.exceptions.SocketError: when the socket can
            not be opened.
        """
        # Try to re-open the socket. If that doesn't work, that
        # will raise a :exc:`~stapled.core.exceptions.SocketError`
        LOG.info("Re-opening socket %s", path)
        try:
            sock = self.socks[path]
            sock.close()
        except (KeyError, UnboundLocalError):
            # Socket not openend, no need to close anything.
            pass
        # Open socket again..
        return self._open_socket(path)

    def _open_socket(self, path):
        """
        Open socket located at path, and return the socket.

        Subsequently it asks for a prompt to keep the socket connection open,
        so several commands can be sent without having to close and re-open the
        socket.

        :param str path: A valid HAProxy socket path.
        :return socket.socket: An open socket.
        :raises :exc:stapled.core.exceptions.SocketError: when the socket can
            not be opened.
        """
        sock = socket.socket(socket.AF_UNIX, socket.SOCK_STREAM)
        try:
            sock.connect(path)
<<<<<<< HEAD
        except (OSError, IOError) as exc:
=======
            result = []
            for command in self.CONNECT_COMMANDS:
                result.extend(self._send(sock, command))
            # Results (index 1) come per path (index 0), we need only results
            result = [res[1] for res in result]
            # Indented and on separate lines or None if an empty list
            result = "\n\t{}".format("\n\t".join(result)) if result else "None"
            LOG.debug("Opened prompt with result: %s", result)
            self.socks[path] = sock
            return sock
        except (BrokenPipeError, OSError, IOError) as exc:
>>>>>>> 72f63c63
            raise stapled.core.exceptions.SocketError(
                "Could not initialize StapleAdder with socket {}: {}".format(
                    path,
                    exc
                )
            )

    def __del__(self):
        """Close the sockets on exit."""
        for sock in self.socks.values():
            sock.close()

    def run(self):
        """
        Send any commands that enter the command queue.

        This is the stapleadder thread's main loop.
        """
        LOG.info("Started an OCSP adder thread.")

        while not self.stop:
            try:
                context = self.scheduler.get_task(self.TASK_NAME, timeout=0.25)
                model = context.model
                LOG.debug("Sending staple for cert:'%s'", model)

                # Open the exception handler context to run tasks likely to
                # fail
                with stapled_except_handle(context):
                    self.add_staple(model)
                self.scheduler.task_done(self.TASK_NAME)
            except queue.Empty:
                pass
        LOG.debug("Goodbye cruel world..")

    def add_staple(self, model):
        """
        Create and send base64 encoded OCSP staple to the HAProxy.

        :param model: An object that has a binary string `ocsp_staple` in it
            and a filename `filename`.
        """
        command = self.OCSP_ADD.format(model.ocsp_staple.base64)
        LOG.debug("Setting OCSP staple with command '%s'", command)
        paths = self.haproxy_socket_mapping[model.cert_path]
        if not paths:
            LOG.debug("No socket set for %s", model.filename)
            return
        responses = self.send(paths, command)
        for path, response in responses:
            if response != 'OCSP Response updated!':
                raise stapled.core.exceptions.StapleAdderBadResponse(
                    "Bad HAProxy response: '{}' from socket {}".format(
                        response,
                        path
                    )
                )

    def _send(self, sock, command):
        """
        Send the command through the ``socket`` and handle response.

        :param list sock: An already opened socket.
        :param str command: String with the HAProxy command. For a list of
            possible commands, see the `haproxy documentation`_
        :return list: List of tuples containing path and response from HAProxy.
        :raises IOError if an error occurs and it's not errno.EAGAIN or
            errno.EINTR

        .. _haproxy documentation:
            http://haproxy.tech-notes.net/9-2-unix-socket-commands/

        """
        sock.sendall((command + "\n").encode())
        buff = StringIO()
        # Get new response.
        while True:
            try:
                chunk = sock.recv(SOCKET_BUFFER_SIZE)
                if chunk:
                    decoded_chunk = chunk.decode('ascii')
                    buff.write(decoded_chunk)
                    # TODO: Find out what happens if several threads
                    # are talking to HAProxy on this socket
                    if '> ' in decoded_chunk:
                        break
                else:
                    break
            except IOError as err:
                if err.errno not in (errno.EAGAIN, errno.EINTR):
                    raise

        # Strip *all* \n, > and space characters from the end
        response = buff.getvalue().strip('\n> ')
        buff.close()
        return response

    def send(self, paths, command):
        """
        Send the command through the sockets at ``paths``.

        :param str|list paths: The path(s) to the socket(s) which should
            already be open.
        :param str command: String with the HAProxy command. For a list of
            possible commands, see the `haproxy documentation`_
        :return list: List of tuples containing path and response from HAProxy.
        :raises IOError if an error occurs and it's not errno.EAGAIN or
            errno.EINTR

        .. _haproxy documentation:
            http://haproxy.tech-notes.net/9-2-unix-socket-commands/

        """
        # Empty buffer first, it's possible that other commands have been fired
        # to the same socket, we don't want the response to those commands in
        # our response string.
        # FIXME: This would be nice, but is tricky because the socket seems to
        # close if the recv call times out. Otherwise the socket stays open but
        # the recv call is blocking...
        # If this problem occurs, the easiest way is probably to open a socket
        # each time we want to communicate...
        # while True:
        #     try:
        #         chunk = self.socks[path].recv(SOCKET_BUFFER_SIZE)
        #         if not chunk:
        #             break
        #     except IOError as err:
        #         if err.errno not in (errno.EAGAIN, errno.EINTR):
        #             raise
        #         else:
        #             break
        with stapled_except_handle():
            responses = []
            if not isinstance(paths, (list, tuple)):
                paths = [paths]
            for path in paths:
                try:
                    sock = self.socks[path]
                    response = self._send(sock, "{}\n".format(command))
                except (BrokenPipeError, KeyError):
                    sock = self._re_open_socket(path)
                    response = self._send(sock, "{}\n".format(command))

                LOG.debug("Received HAProxy response '%s'", response)
                responses.append((path, response))
            return responses<|MERGE_RESOLUTION|>--- conflicted
+++ resolved
@@ -123,9 +123,6 @@
         sock = socket.socket(socket.AF_UNIX, socket.SOCK_STREAM)
         try:
             sock.connect(path)
-<<<<<<< HEAD
-        except (OSError, IOError) as exc:
-=======
             result = []
             for command in self.CONNECT_COMMANDS:
                 result.extend(self._send(sock, command))
@@ -137,7 +134,6 @@
             self.socks[path] = sock
             return sock
         except (BrokenPipeError, OSError, IOError) as exc:
->>>>>>> 72f63c63
             raise stapled.core.exceptions.SocketError(
                 "Could not initialize StapleAdder with socket {}: {}".format(
                     path,
