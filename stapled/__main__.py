--- conflicted
+++ resolved
@@ -34,18 +34,11 @@
 import logging.handlers
 import os
 import sys
-<<<<<<< HEAD
-=======
 import configargparse
->>>>>>> c75e97d3
 import daemon
 import stapled
 import stapled.core.daemon
 import stapled.core.excepthandler
-<<<<<<< HEAD
-=======
-from stapled.core.excepthandler import handle_file_error
->>>>>>> c75e97d3
 from stapled.core.exceptions import ArgumentError
 from stapled.util.haproxy import parse_haproxy_config
 from stapled.colourlog import ColourFormatter
@@ -345,16 +338,10 @@
     argument was supplied, or in the current context if ``-d`` wasn't supplied.
     """
     args = __get_validated_args()
-<<<<<<< HEAD
 
     log_file_handles, exit_code_tracker = __init_logging(args)
 
 
-=======
-
-    log_file_handles = __init_logging(args)
-
->>>>>>> c75e97d3
     # Get a mapping of configured sockets and certificate directories from:
     # haproxy config, stapled config and command line arguments
     haproxy_socket_mapping = __get_haproxy_socket_mapping(args)
