--- conflicted
+++ resolved
@@ -68,13 +68,10 @@
             ctx.reschedule(3600)  # every hour
         else:
             LOG.critical("%s, giving up..", exc)
-<<<<<<< HEAD
     except SocketError as exc:
         # This is a fatal exception that can occur during initialisation of a
         # OCSPAdder or when an OCSPAdder uses a socket that has a broken pipe.
         LOG.critical(exc)
-=======
->>>>>>> b165d89e
     except (RenewalRequirementMissing,
             CertValidationError,
             CertParsingError) as exc:
