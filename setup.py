#!/usr/bin/env python3
"""
Python setuptools script for ``stapled`` application.
"""
import os
from setuptools import setup
from setuptools import find_packages
from stapled.version import __version__


setup(
    name='stapled',
    version=__version__,
    description='Daemon for updating OCSP staples',
    long_description=(
        "Update OCSP staples from CA's and store the result so "
        "they can be served to clients."
    ),
    author='Greenhost BV',
    author_email='info@greenhost.nl',
    url='https://github.com/greenhost/stapled',
<<<<<<< HEAD
    # Find packages in this package and all the packages that are packaged with
    # it. This is necessary because, for example, oscrypto includes
    # sub-packages as well.
    packages=find_packages()+sum(
        [
            find_packages(os.path.join('lib', lib), exclude=('dev', 'tests'))
            for lib in
            ('asn1crypto', 'certvalidator', 'ocspbuilder', 'oscrypto')],
        []
    ),
    # Tell setup.py where the dependencies are located so they will be included
    # while packaging
    package_dir={
        'asn1crypto': 'lib/asn1crypto/asn1crypto',
        'certvalidator': 'lib/certvalidator/certvalidator',
        'ocspbuilder': 'lib/ocspbuilder/ocspbuilder',
        'oscrypto': 'lib/oscrypto/oscrypto',
    },
=======
    packages=find_packages()+[
        'lib/asn1crypto/asn1crypto',
        'lib/certvalidator/certvalidator',
        'lib/ocspbuilder/ocspbuilder',
        'lib/oscrypto/oscrypto',
    ],
>>>>>>> 1fe709f2
    python_requires='>=2.7, !=3.0.*, !=3.1.*, !=3.2.*, <4',
    install_requires=[
        'python-daemon>=1.5.5',
        'future>=0.15.0',
        'configargparse>=0.10.0',
    ],
    extras_require={
        'docs': [
            'Sphinx>=1.0',
            'sphinx-argparse>=0.1.15',
            'sphinx_rtd_theme',
        ]
    },
    license='Apache Version 2.0',
    classifiers=[
        'Development Status :: 4 - Beta',
        'Environment :: No Input/Output (Daemon)',
        'Intended Audience :: System Administrators',
        'License :: OSI Approved :: Apache Version 2.0',
        'Operating System :: POSIX :: Linux',
        'Programming Language :: Python :: 3',
        'Programming Language :: Python :: 2',
        'Programming Language :: Python :: 2.7',
        'Programming Language :: Python :: 3.3',
        'Programming Language :: Python :: 3.4',
        'Programming Language :: Python :: 3.5',
        'Programming Language :: Python :: 3.6',
        'Topic :: Internet :: Proxy Servers',
        'Topic :: Security',
        'Topic :: System :: Networking',
        'Topic :: System :: Systems Administration',
        'Topic :: Utilities',
    ],
    keywords='ocsp proxy ssl tls haproxy',
    entry_points={
        'console_scripts': [
            'stapled = stapled.__main__:init'
        ]
    },
    data_files=[
        ('/lib/systemd/system', ['config/stapled.service']),
        ('/etc/stapled/', ['config/stapled.conf']),
        ('/var/log/stapled', [])
    ]
)<|MERGE_RESOLUTION|>--- conflicted
+++ resolved
@@ -19,7 +19,6 @@
     author='Greenhost BV',
     author_email='info@greenhost.nl',
     url='https://github.com/greenhost/stapled',
-<<<<<<< HEAD
     # Find packages in this package and all the packages that are packaged with
     # it. This is necessary because, for example, oscrypto includes
     # sub-packages as well.
@@ -38,14 +37,6 @@
         'ocspbuilder': 'lib/ocspbuilder/ocspbuilder',
         'oscrypto': 'lib/oscrypto/oscrypto',
     },
-=======
-    packages=find_packages()+[
-        'lib/asn1crypto/asn1crypto',
-        'lib/certvalidator/certvalidator',
-        'lib/ocspbuilder/ocspbuilder',
-        'lib/oscrypto/oscrypto',
-    ],
->>>>>>> 1fe709f2
     python_requires='>=2.7, !=3.0.*, !=3.1.*, !=3.2.*, <4',
     install_requires=[
         'python-daemon>=1.5.5',
