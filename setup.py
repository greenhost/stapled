--- conflicted
+++ resolved
@@ -59,7 +59,6 @@
     keywords='ocsp proxy ssl tls haproxy',
     entry_points={
         'console_scripts': [
-<<<<<<< HEAD
             'stapled = stapled.__main__:init'
         ]
     },
@@ -67,14 +66,5 @@
         ('/lib/systemd/system', ['config/stapled.service']),
         ('/etc/stapled/', ['config/stapled.conf']),
         ('/var/log/stapled', [])
-=======
-            'ocspd = ocspd.__main__:init',
-        ]
-    },
-    data_files=[
-        ('/lib/systemd/system', ['config/ocspd.service']),
-        ('/etc/ocspd/', ['config/ocspd.conf']),
-        ('/var/log/ocspd', []),
->>>>>>> 5d72d260
     ]
 )