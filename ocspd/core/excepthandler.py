# -*- coding: utf-8 -*-
"""
This module defines a context in which we can run actions that are likely to
fail because they have intricate dependencies e.g. network connections,
file access, parsing certificates and validating their chains, etc., without
stopping execution of the application. Additionally it will log these errors
and depending on the nature of the error reschedule the task at a time that
seems reasonable, i.e.: we can reasonably expect the issue to be resolved by
that time.

It is generally considered bad practice to catch all remaining exceptions,
however this is a daemon. We can't afford it to get stuck or crashed. So in the
interest of staying alive, if an exception is not caught specifically, the
handler will catch it, generate a stack trace and save if in a file in the
current working directory. A log entry will be created explaining that there
was an exception, inform about the location of the stack trace dump and that
the context will be dropped. It will also kindly request the administrator to
contact the developers so the exception can be caught in a future release which
will probably increase stability and might result in a retry rather than just
dropping the context.

Dropping the context effectively means that a retry won't occur and since the
context will have no more references, it will be garbage collected.
There is however still a reference to the certificate model in
:attr:`core.daemon.run.models`. With no scheduled actions it will
just sit idle, until the finder detects that it is either removed – which will
cause the entry in :attr:`core.daemon.run.models` to be deleted, or
it is changed. If the certificate file is changed the finder will schedule
schedule a parsing action for it and it will be picked up again. Hopefully the
issue that caused the uncaught exception will be resolved, if not, if will be
caught again and the cycle continues.
"""

from contextlib import contextmanager
import datetime
import logging
import os
import traceback
<<<<<<< HEAD
=======
import configargparse
try:
    from urllib2 import URLError  # Python2.7
except ImportError:
    from urllib.error import URLError  # Python3
>>>>>>> bb42aeb6
import requests.exceptions
from ocspd.core.exceptions import OCSPBadResponse
from ocspd.core.exceptions import RenewalRequirementMissing
from ocspd.core.exceptions import CertFileAccessError
from ocspd.core.exceptions import CertParsingError
from ocspd.core.exceptions import CertValidationError
from ocspd.core.exceptions import OCSPAdderBadResponse
from ocspd.core.exceptions import SocketError
from future.standard_library import hooks
with hooks():
    from urllib.error import URLError
try:
    _ = BrokenPipeError
except NameError:
    import socket
    BrokenPipeError = socket.error

LOG = logging.getLogger(__name__)

#: This is a global variable that is overridden by ocspd.__main__ with
#: the 
LOG_DIR = "/var/log/ocspd/"

STACK_TRACE_FILENAME = "ocspd_exception{:%Y%m%d-%H%M%s%f}.trace"


@contextmanager
def ocsp_except_handle(ctx=None):
    """
    Handle lots of potential errors and reschedule failed action contexts.
    """
    # pylint: disable=too-many-branches,too-many-statements
    try:
        yield  # do the "with ocsp_except_handle(ctx):" code block
    except (CertFileAccessError, OCSPAdderBadResponse) as exc:
        # Can't access the certificate file or the response from HAPRoxy was
        # not "OCSP Response updated", we can try again a bit later..
        err_count = ctx.set_last_exception(str(exc))
        if err_count < 4:
            LOG.error(exc)
            ctx.reschedule(60 * err_count)  # every err_count minutes
        elif err_count < 7:
            LOG.error(exc)
            ctx.reschedule(3600)  # every hour
        else:
            LOG.critical("%s, giving up..", exc)
    except (SocketError, BrokenPipeError) as exc:
        # This is a fatal exception that can occur during initialisation of a
        # OCSPAdder or when an OCSPAdder uses a socket that consistently has a
        # broken pipe
        LOG.critical(exc)
    except (RenewalRequirementMissing,
            CertValidationError,
            CertParsingError) as exc:
        # Can't parse or validate the certificate file, or a requirement for
        # OCSP renewal is missing.
        # We can't do anything until the certificate file is changed which
        # means we should not reschedule, when the certificate file changes,
        # the certfinder will add it to the parsing queue anyway..
        if isinstance(exc, CertValidationError):
            # If the certificate validation failed, we probably better not
            # serve the staple because it may make the server unavailable,
            # while not serving it only makes things slightly slower.
            delete_ocsp_for_context(ctx)
        LOG.critical(exc)
    except OCSPBadResponse as exc:
        # The OCSP response is empty, invalid or the status is not "good", we
        # can try again, maybe there's server side problem.
        err_count = ctx.set_last_exception(str(exc))
        if err_count < 4:
            LOG.error(exc)
            ctx.reschedule(60 * err_count)  # every err_count minutes
        elif err_count < 7:
            LOG.error(exc)
            ctx.reschedule(3600)  # every hour
        else:
            LOG.critical(exc)
            ctx.reschedule(43200)  # twice a day
    except (requests.Timeout,
            requests.exceptions.ConnectTimeout,
            requests.exceptions.ReadTimeout,
            URLError,
            requests.exceptions.TooManyRedirects,
            requests.exceptions.HTTPError,
            requests.ConnectionError,
            requests.RequestException) as exc:
        if isinstance(exc, URLError):
            LOG.error(
                "Can't open URL: %s, reason: %s",
                ctx.model.ocsp_urls[ctx.model.url_index],
                exc.reason
            )
        elif isinstance(exc, requests.exceptions.TooManyRedirects):
            LOG.error(
                "Too many redirects for %s: %s", ctx.model.filename, exc)
        elif isinstance(exc, requests.exceptions.HTTPError):
            LOG.error(
                "Received bad HTTP status code %s from OCSP server %s for "
                " %s: %s",
                exc.response.status_code,
                ctx.model.ocsp_urls[ctx.model.url_index],
                ctx.model.filename,
                exc
            )
        elif isinstance(exc, (
                requests.ConnectionError,
                requests.RequestException
            )
                       ):
            LOG.error(
                "Failed to connect to: %s, for %s",
                ctx.model.ocsp_urls[ctx.model.url_index],
                ctx.model.filename
            )
        else:
            LOG.error("Timeout error for %s: %s", ctx.model.filename, exc)

        # Iterate over the available OCSP URLs while rescheduling
        len_ocsp_urls = len(ctx.model.ocsp_urls)
        ctx.model.url_index += 1
        if ctx.model.url_index >= len_ocsp_urls:
            ctx.model.url_index = 0

        # Reschedule every 10 seconds (3x), then every hour (3x),
        # then twice a day, *per* URL so if we have 3 urls we will run:
        #  - every 10 seconds (9x), 3 per url
        #  - every hour (9x), 3 per url
        #  - twice a day per url
        err_count = ctx.set_last_exception(str(exc))
        if err_count < (3*len_ocsp_urls)+1:
            ctx.reschedule(10)  # every err_count minutes
        elif err_count < (6*len_ocsp_urls)+1:
            ctx.reschedule(3600)  # every hour
        else:
            ctx.reschedule(43200 // len_ocsp_urls)  # twice a day per url
        LOG.debug(
            "This exception %d in a row, context.model.ocsp_urls has %d "
            "entries",
            err_count, len_ocsp_urls
        )
    # the show must go on..
    except Exception as exc:  # pylint: disable=broad-except
        dump_stack_trace(ctx, exc)


def delete_ocsp_for_context(ctx):
    """
    When something bad happens, sometimes it is good to delete a related bad
    OCSP file so it can't be served any more.

    .. TODO:: Check that HAProxy doesn't cache this, it probably does, we need
        to be able to tell it not to remember it.
    """
    LOG.info("Deleting any OCSP staple: \"%s.ocsp\" if it exists.", ctx.model)
    try:
        ocsp_file = "{}.ocsp".format(ctx.model.filename)
        os.remove(ocsp_file)
    except (IOError, OSError):
        LOG.debug(
            "Can't delete OCSP staple %s, maybe it doesn't exist.",
            ocsp_file
        )


def dump_stack_trace(ctx, exc):
    """
    Examine the last exception and dump a stack trace to a file, if it fails
    due to an IOError or OSError, log that it failed so the a sysadmin
    may make the directory writeable.
    """
    trace_file = STACK_TRACE_FILENAME.format(datetime.datetime.now())
    trace_file = os.path.join(LOG_DIR, trace_file)
    try:
        with open(trace_file, "w") as file_handle:
            traceback.print_exc(file=file_handle)
        LOG.critical(
            "Prevented thread from being killed by uncaught exception: %s\n"
            "Context %s will be dropped as a result of the exception.\n"
            "A stack trace has been saved in %s\n"
            "Please report this error to the developers so the exception can "
            "be handled in a future release, thank you!",
            exc,
            ctx,
            trace_file
        )
    except (IOError, OSError) as trace_exc:
        LOG.critical(
            "Prevented thread from being killed by uncaught exception: %s\n"
            "Context %s will be dropped as a result of the exception.\n"
            "Couldn't dump stack trace to: %s reason: %s\n"
            "Please report this error to the developers so the exception can "
            "be handled in a future release, thank you!",
            exc,
            ctx,
            trace_file,
            trace_exc
        )<|MERGE_RESOLUTION|>--- conflicted
+++ resolved
@@ -36,14 +36,7 @@
 import logging
 import os
 import traceback
-<<<<<<< HEAD
-=======
 import configargparse
-try:
-    from urllib2 import URLError  # Python2.7
-except ImportError:
-    from urllib.error import URLError  # Python3
->>>>>>> bb42aeb6
 import requests.exceptions
 from ocspd.core.exceptions import OCSPBadResponse
 from ocspd.core.exceptions import RenewalRequirementMissing
